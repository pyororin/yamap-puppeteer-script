--- conflicted
+++ resolved
@@ -22,26 +22,8 @@
     cd <repository_directory>
     ```
 
-<<<<<<< HEAD
 2.  **Environment Setup:**
     Ensure that a `.env` file exists in the root directory. This file must contain your YAMAP credentials.
-=======
-2.  **依存関係のインストール:**
-    ```bash
-    go mod tidy
-    ```
-
-3.  **環境変数の設定:**
-    `.env` ファイルを作成し、以下の変数を設定します（Jules環境では自動設定される場合があります）。
-    ```
-    YAMAP_EMAIL="your_email@example.com"
-    YAMAP_PASSWORD="your_password"
-    TIMELINE_POST_COUNT_TO_PROCESS=50
-    ACTIVITIES_POST_COUNT_TO_PROCESS=30
-    ```
-
-## 使い方
->>>>>>> 4187d977
 
 ### タイムラインへのいいね
 
